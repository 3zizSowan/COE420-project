<<<<<<< HEAD
=======
Properties Page Styles
>>>>>>> 2c05d336
/* --------------NAVBAR */
.navbar {
    position: static;
    z-index: 10; 
    background-color: #EEEEEE;
  }
  
  .navbar-brand img {
    height: 50px; 
    width: auto; 
  }
  
  .nav-link {
    color: #34495e;
    font-size: 1rem;
    font-weight: 500;
  }
  
  .nav-link:hover, .active, .nav-link.active, .nav-item.active  {
    color: #b59410; 
  }

  
  .login-link {
    display: flex;
    align-items: center;
    font-weight: 500;
    text-align: center;
    color: rgb(0, 47, 108);
  }
  
  .login-link i {
    margin-right: 5px;
    font-size: 1.2rem;
  }
  
  .login-link:hover {
    text-decoration: underline;
  }
  
  /* Centering the navbar items in mobile view */
  @media (max-width: 992px) {
    .navbar-collapse {
      text-align: left;
      background-color: #eeeeee;
    }
  
    .navbar-nav {
      justify-content: center;
      padding: 1rem;
    }
  
    /* .nav-link {
      padding: 0.5rem;
      display: block;
      color: #34495e;
    }
    
    .nav-link:hover {
      color: #b59410;
    }
    
    .nav-link.active {
      color: #b59410;
    } */
    
    .navbar-collapse .nav-link {
      color: #34495e; 
    }
    
    .navbar-collapse .nav-link:hover {
      color: #b59410; 
    }
    
    .navbar-brand img {
      margin: auto;
    }
  }
/* Properties Container */
.properties-container {
    padding: 20px;
    margin-top: 20px;
    background-color: #f8f9fa;
    min-height: calc(100vh - 90px);
}

/* Property Stats */
/* .property-stat-card {
    background: white;
    padding: 20px;
    border-radius: 8px;
    box-shadow: 0 4px 6px rgba(0, 0, 0, 0.1);
    text-align: center;
    transition: transform 0.3s ease;
}

.property-stat-card:hover {
    transform: translateY(-5px);
}

.property-stat-card i {
    font-size: 2rem;
    color: rgb(0, 47, 108);
    margin-bottom: 10px;
}

.property-stat-card .number {
    font-size: 2rem;
    font-weight: bold;
    color: rgb(0, 47, 108);
    margin: 10px 0;
}

.property-stat-card .status {
    color: #666;
    font-size: 0.9rem;
} */

/* Properties Management Card */
.properties-management-card {
    background: white;
    padding: 20px;
    border-radius: 8px;
    box-shadow: 0 4px 6px rgba(0, 0, 0, 0.1);
}

.properties-management-card h3 {
    color: rgb(0, 47, 108);
    margin-bottom: 20px;
}

/* Search Box */
.search-box {
    position: relative;
}

.search-box .search-icon {
    position: absolute;
    right: 15px;
    top: 50%;
    transform: translateY(-50%);
    color: rgb(0, 47, 108);
}

.search-box input {
    padding-right: 40px;
}

/* Property Card */
.property-card {
    background: white;
    border-radius: 8px;
    box-shadow: 0 4px 6px rgba(0, 0, 0, 0.1);
    overflow: hidden;
    transition: transform 0.3s ease;
}

.property-card:hover {
    transform: translateY(-5px);
}

.property-image {
    position: relative;
    height: 200px;
    overflow: hidden;
}

.property-image img {
    width: 100%;
    height: 100%;
    object-fit: cover;
}

.status-badge {
    position: absolute;
    top: 10px;
    right: 10px;
    padding: 5px 10px;
    border-radius: 20px;
    font-size: 0.875rem;
    font-weight: 500;
}

.status-badge.fully-occupied {
    background-color: #198754;
    color: #f8f9fa;
}

.status-badge.partially-vacant {
    background-color: #ffc107;
    color: #f8f9fa;
}

.property-details {
    padding: 20px;
}

.property-details h4 {
    color: rgb(0, 47, 108);
    margin-bottom: 15px;
}

.property-info {
    display: flex;
    flex-wrap: wrap;
    gap: 15px;
}

.info-item {
    display: flex;
    align-items: center;
    gap: 8px;
    color: #666;
}

.info-item i {
    color: rgb(0, 47, 108);
}

.property-actions {
    display: flex;
    gap: 10px;
}

/* Modal Styles */
.modal-header {
    background-color: rgb(0, 47, 108);
    color: white;
}

.modal-header .btn-close {
    color: white;
}

/* Property Details View */
.property-details-view {
    padding: 20px;
}

.property-images {
    border-radius: 8px;
    overflow: hidden;
}

.detail-item {
    display: flex;
    align-items: center;
    gap: 10px;
    margin-bottom: 10px;
    color: #666;
}

.detail-item i {
    color: rgb(0, 47, 108);
    width: 20px;
}

/* Form Controls */
.form-control:focus,
.form-select:focus {
    border-color: rgb(0, 47, 108);
    box-shadow: 0 0 0 0.2rem rgba(0, 47, 108, 0.25);
}

/* Pagination */
.pagination .page-link {
    color: rgb(0, 47, 108);
}

.pagination .page-item.active .page-link {
    background-color: rgb(0, 47, 108);
    border-color: rgb(0, 47, 108);
}

/* Properties Management Card */
.properties-management-card {
    background: white;
    padding: 20px;
    border-radius: 8px;
    box-shadow: 0 4px 6px rgba(0, 0, 0, 0.1);
}

.properties-management-card h3 {
    color: rgb(0, 47, 108);
    margin-bottom: 20px;
}

/* Search Box */
.search-box {
    position: relative;
}

.search-box .search-icon {
    position: absolute;
    right: 15px;
    top: 50%;
    transform: translateY(-50%);
    color: rgb(0, 47, 108);
}

.search-box input {
    padding-right: 40px;
}

/* Property Card */
.property-card {
    position: relative;
    background: white;
    border-radius: 8px;
    box-shadow: 0 4px 6px rgba(0, 0, 0, 0.1);
    overflow: hidden;
    transition: transform 0.3s ease;
}

.property-card:hover {
    transform: translateY(-5px);
}


.occupancy-status {
    position: absolute;
    top: 10px;
    right: 10px;
    padding: 5px 10px;
    border-radius: 4px;
    font-weight: bold;
    text-transform: uppercase;
    font-size: 0.8rem;
}

.status-vacant {
    background-color: #dc3545;
    color: white;
}

.status-occupied {
    background-color: #198754;
    color: white;
}

.property-image {
    position: relative;
    height: 200px;
    overflow: hidden;
}

.property-image img {
    width: 100%;
    height: 100%;
    object-fit: cover;
}

.status-badge {
    position: absolute;
    top: 10px;
    right: 10px;
    padding: 5px 10px;
    border-radius: 20px;
    font-size: 0.875rem;
    font-weight: 500;
}

/* Add to your existing styles */
.property-delete-details {
    background-color: #f8f9fa;
    padding: 15px;
    border-radius: 5px;
    margin: 10px 0;
}

.property-delete-details p {
    margin-bottom: 5px;
}

.alert-warning ul {
    margin-bottom: 0;
    padding-left: 20px;
}


.status-badge.fully-occupied {
    background-color: #198754;
    color: #f8f9fa;
}

.status-badge.partially-vacant {
    background-color: #ffc107;
    color: #f8f9fa;
}

.property-details {
    padding: 20px;
}

.property-details h4 {
    color: rgb(0, 47, 108);
    margin-bottom: 15px;
}

.property-info {
    display: flex;
    flex-wrap: wrap;
    gap: 15px;
}

.info-item {
    display: flex;
    align-items: center;
    gap: 8px;
    color: #666;
}

.info-item i {
    color: rgb(0, 47, 108);
}

.property-actions {
    display: flex;
    gap: 10px;
}

/* Modal Styles */
.modal-header {
    background-color: rgb(0, 47, 108);
    color: white;
}

.modal-header .btn-close {
    color: white;
}

/* Property Details View */
.property-details-view {
    padding: 20px;
}

.property-images {
    border-radius: 8px;
    overflow: hidden;
}

.detail-item {
    display: flex;
    align-items: center;
    gap: 10px;
    margin-bottom: 10px;
    color: #666;
}

.detail-item i {
    color: rgb(0, 47, 108);
    width: 20px;
}

/* Form Controls */
.form-control:focus,
.form-select:focus {
    border-color: rgb(0, 47, 108);
    box-shadow: 0 0 0 0.2rem rgba(0, 47, 108, 0.25);
}

/* Pagination */
.pagination .page-link {
    color: rgb(0, 47, 108);
}

.pagination .page-item.active .page-link {
    background-color: rgb(0, 47, 108);
    border-color: rgb(0, 47, 108);
}


.property-details-container {
    padding: 20px;
}

.property-details-container .section {
    margin-bottom: 30px;
    border-bottom: 1px solid #eee;
    padding-bottom: 20px;
}

.property-details-container .section:last-child {
    border-bottom: none;
}

.info-grid {
    display: grid;
    grid-template-columns: repeat(auto-fill, minmax(250px, 1fr));
    gap: 15px;
    margin-top: 15px;
}

.info-item {
    padding: 10px;
    background-color: #f8f9fa;
    border-radius: 5px;
}

.status-badge {
    padding: 5px 10px;
    border-radius: 15px;
    font-size: 0.9em;
    text-transform: capitalize;
}

.status-badge.occupied {
    background-color: #28a745;
    color: white;
}

.status-badge.vacant {
    background-color: #dc3545;
    color: white;
}

.progress {
    height: 20px;
    margin-top: 5px;
}

.documents-list {
    display: grid;
    grid-template-columns: repeat(auto-fill, minmax(300px, 1fr));
    gap: 15px;
    margin-top: 15px;
}

.document-item {
    display: flex;
    align-items: center;
    gap: 10px;
    padding: 10px;
    background-color: #f8f9fa;
    border-radius: 5px;
}

.document-item i {
    font-size: 1.5em;
    color: #6c757d;
}

.document-item small {
    color: #6c757d;
    margin-left: auto;
}

/* Responsive Design */
@media (max-width: 768px) {
    .properties-container {
        padding: 15px;
    }

    .property-stat-card {
        margin-bottom: 15px;
    }

    .search-box,
    .form-select {
        margin-bottom: 15px;
    }

    .property-info {
        flex-direction: column;
    }

    .property-actions {
        flex-direction: column;
    }

    .property-actions .btn {
        width: 100%;
    }

    .modal-dialog {
        margin: 10px;
    }
}

/* Button Styles */
.btn-primary {
    background-color: rgb(0, 47, 108);
    border-color: rgb(0, 47, 108);
}

.btn-primary:hover {
    background-color: rgba(0, 47, 108, 0.9);
    border-color: rgba(0, 47, 108, 0.9);
}

.btn-outline-primary {
    color: rgb(0, 47, 108);
    border-color: rgb(0, 47, 108);
}

.btn-outline-primary:hover {
    background-color: rgb(0, 47, 108);
    color: white;
}

/* Properties Overview Styles */
.property-stat-card {
    background: white;
    padding: 20px;
    border-radius: 8px;
    box-shadow: 0 4px 6px rgba(0, 0, 0, 0.1);
    text-align: center;
    transition: transform 0.3s ease;
}

.property-stat-card:hover {
    transform: translateY(-5px);
}

.property-stat-card i {
    font-size: 2rem;
    color: rgb(0, 47, 108);
    margin-bottom: 10px;
}

.property-stat-card .number {
    font-size: 2rem;
    font-weight: bold;
    color: rgb(0, 47, 108);
    margin: 10px 0;
}

.property-stat-card .status {
    color: #666;
    font-size: 0.9rem;
}


/* Property Action Buttons */
.property-actions {
    margin-top: 1rem;
    display: flex;
    gap: 0.5rem;
}

.property-actions .btn {
    flex: 1;
    display: flex;
    align-items: center;
    justify-content: center;
    gap: 0.5rem;
}

.property-actions .btn i {
    font-size: 0.9rem;
}

.property-actions .btn-success {
    background-color: #198754;
    border-color: #198754;
    color: white;
}

.property-actions .btn-success:hover {
    background-color: #157347;
    border-color: #146c43;
}

.property-actions .btn-danger {
    background-color: #dc3545;
    border-color: #dc3545;
}

.property-actions .btn-danger:hover {
    background-color: #bb2d3b;
    border-color: #b02a37;
}

.property-details-container {
    padding: 20px;
}

.section {
    margin-bottom: 30px;
}

.section h3 {
    margin-bottom: 15px;
    padding-bottom: 10px;
    border-bottom: 2px solid #eee;
}

.info-grid {
    display: grid;
    grid-template-columns: repeat(auto-fill, minmax(250px, 1fr));
    gap: 15px;
}

.info-item {
    padding: 10px;
    background-color: #f8f9fa;
    border-radius: 5px;
}

.status-badge {
    padding: 3px 8px;
    border-radius: 3px;
    font-size: 0.9em;
}

.status-badge.vacant {
    background-color: #ffc107;
    color: #000;
}

.status-badge.occupied {
    background-color: #28a745;
    color: #fff;
}

.progress {
    height: 20px;
    margin-top: 5px;
}

.documents-list {
    display: grid;
    grid-template-columns: repeat(auto-fill, minmax(200px, 1fr));
    gap: 10px;
}

.document-item {
    padding: 10px;
    background-color: #f8f9fa;
    border-radius: 5px;
    display: flex;
    align-items: center;
    gap: 10px;
}

.document-item i {
    color: #6c757d;
}

.document-item small {
    color: #6c757d;
    display: block;
    font-size: 0.8em;
}

/* Responsive Design */
@media (max-width: 768px) {
    .property-stat-card {
        margin-bottom: 20px; /* Add spacing between cards on smaller screens */
    }
}<|MERGE_RESOLUTION|>--- conflicted
+++ resolved
@@ -1,7 +1,3 @@
-<<<<<<< HEAD
-=======
-Properties Page Styles
->>>>>>> 2c05d336
 /* --------------NAVBAR */
 .navbar {
     position: static;
@@ -10,8 +6,16 @@
   }
   
   .navbar-brand img {
+    background-color: #EEEEEE;
+  }
+  
+  .navbar-brand img {
     height: 50px; 
     width: auto; 
+  }
+  
+  .nav-link {
+    color: #34495e;
   }
   
   .nav-link {
@@ -80,10 +84,72 @@
       margin: auto;
     }
   }
+  
+  .nav-link:hover, .active, .nav-link.active, .nav-item.active  {
+    color: #b59410; 
+  }
+
+  
+  .login-link {
+    display: flex;
+    align-items: center;
+    font-weight: 500;
+    text-align: center;
+    color: rgb(0, 47, 108);
+  }
+  
+  .login-link i {
+    margin-right: 5px;
+    font-size: 1.2rem;
+  }
+  
+  .login-link:hover {
+    text-decoration: underline;
+  }
+  
+  /* Centering the navbar items in mobile view */
+  @media (max-width: 992px) {
+    .navbar-collapse {
+      text-align: left;
+      background-color: #eeeeee;
+    }
+  
+    .navbar-nav {
+      justify-content: center;
+      padding: 1rem;
+    }
+  
+    /* .nav-link {
+      padding: 0.5rem;
+      display: block;
+      color: #34495e;
+    }
+    
+    .nav-link:hover {
+      color: #b59410;
+    }
+    
+    .nav-link.active {
+      color: #b59410;
+    } */
+    
+    .navbar-collapse .nav-link {
+      color: #34495e; 
+    }
+    
+    .navbar-collapse .nav-link:hover {
+      color: #b59410; 
+    }
+    
+    .navbar-brand img {
+      margin: auto;
+    }
+  }
 /* Properties Container */
 .properties-container {
     padding: 20px;
     margin-top: 20px;
+    background-color: #f8f9fa;
     background-color: #f8f9fa;
     min-height: calc(100vh - 90px);
 }
@@ -105,6 +171,7 @@
 .property-stat-card i {
     font-size: 2rem;
     color: rgb(0, 47, 108);
+    color: rgb(0, 47, 108);
     margin-bottom: 10px;
 }
 
@@ -112,10 +179,12 @@
     font-size: 2rem;
     font-weight: bold;
     color: rgb(0, 47, 108);
+    color: rgb(0, 47, 108);
     margin: 10px 0;
 }
 
 .property-stat-card .status {
+    color: #666;
     color: #666;
     font-size: 0.9rem;
 } */
@@ -750,6 +819,200 @@
 /* Responsive Design */
 @media (max-width: 768px) {
     .property-stat-card {
+        margin-bottom: 15px;
+    }
+
+    .search-box,
+    .form-select {
+        margin-bottom: 15px;
+    }
+
+    .property-info {
+        flex-direction: column;
+    }
+
+    .property-actions {
+        flex-direction: column;
+    }
+
+    .property-actions .btn {
+        width: 100%;
+    }
+
+    .modal-dialog {
+        margin: 10px;
+    }
+}
+
+/* Button Styles */
+.btn-primary {
+    background-color: rgb(0, 47, 108);
+    border-color: rgb(0, 47, 108);
+}
+
+.btn-primary:hover {
+    background-color: rgba(0, 47, 108, 0.9);
+    border-color: rgba(0, 47, 108, 0.9);
+}
+
+.btn-outline-primary {
+    color: rgb(0, 47, 108);
+    border-color: rgb(0, 47, 108);
+}
+
+.btn-outline-primary:hover {
+    background-color: rgb(0, 47, 108);
+    color: white;
+}
+
+/* Properties Overview Styles */
+.property-stat-card {
+    background: white;
+    padding: 20px;
+    border-radius: 8px;
+    box-shadow: 0 4px 6px rgba(0, 0, 0, 0.1);
+    text-align: center;
+    transition: transform 0.3s ease;
+}
+
+.property-stat-card:hover {
+    transform: translateY(-5px);
+}
+
+.property-stat-card i {
+    font-size: 2rem;
+    color: rgb(0, 47, 108);
+    margin-bottom: 10px;
+}
+
+.property-stat-card .number {
+    font-size: 2rem;
+    font-weight: bold;
+    color: rgb(0, 47, 108);
+    margin: 10px 0;
+}
+
+.property-stat-card .status {
+    color: #666;
+    font-size: 0.9rem;
+}
+
+
+/* Property Action Buttons */
+.property-actions {
+    margin-top: 1rem;
+    display: flex;
+    gap: 0.5rem;
+}
+
+.property-actions .btn {
+    flex: 1;
+    display: flex;
+    align-items: center;
+    justify-content: center;
+    gap: 0.5rem;
+}
+
+.property-actions .btn i {
+    font-size: 0.9rem;
+}
+
+.property-actions .btn-success {
+    background-color: #198754;
+    border-color: #198754;
+    color: white;
+}
+
+.property-actions .btn-success:hover {
+    background-color: #157347;
+    border-color: #146c43;
+}
+
+.property-actions .btn-danger {
+    background-color: #dc3545;
+    border-color: #dc3545;
+}
+
+.property-actions .btn-danger:hover {
+    background-color: #bb2d3b;
+    border-color: #b02a37;
+}
+
+.property-details-container {
+    padding: 20px;
+}
+
+.section {
+    margin-bottom: 30px;
+}
+
+.section h3 {
+    margin-bottom: 15px;
+    padding-bottom: 10px;
+    border-bottom: 2px solid #eee;
+}
+
+.info-grid {
+    display: grid;
+    grid-template-columns: repeat(auto-fill, minmax(250px, 1fr));
+    gap: 15px;
+}
+
+.info-item {
+    padding: 10px;
+    background-color: #f8f9fa;
+    border-radius: 5px;
+}
+
+.status-badge {
+    padding: 3px 8px;
+    border-radius: 3px;
+    font-size: 0.9em;
+}
+
+.status-badge.vacant {
+    background-color: #ffc107;
+    color: #000;
+}
+
+.status-badge.occupied {
+    background-color: #28a745;
+    color: #fff;
+}
+
+.progress {
+    height: 20px;
+    margin-top: 5px;
+}
+
+.documents-list {
+    display: grid;
+    grid-template-columns: repeat(auto-fill, minmax(200px, 1fr));
+    gap: 10px;
+}
+
+.document-item {
+    padding: 10px;
+    background-color: #f8f9fa;
+    border-radius: 5px;
+    display: flex;
+    align-items: center;
+    gap: 10px;
+}
+
+.document-item i {
+    color: #6c757d;
+}
+
+.document-item small {
+    color: #6c757d;
+    display: block;
+    font-size: 0.8em;
+}
+
+/* Responsive Design */
+@media (max-width: 768px) {
+    .property-stat-card {
         margin-bottom: 20px; /* Add spacing between cards on smaller screens */
     }
 }